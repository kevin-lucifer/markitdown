--- conflicted
+++ resolved
@@ -245,7 +245,6 @@
         assert target in result.text_content
 
 
-<<<<<<< HEAD
 def test_markitdown_deprecation() -> None:
     try:
         with catch_warnings(record=True) as w:
@@ -278,7 +277,8 @@
         assert False
     except ValueError:
         pass
-=======
+
+
 @pytest.mark.skipif(
     skip_llm,
     reason="do not run llm tests without a key",
@@ -296,7 +296,6 @@
     # "the square is not blue", etc. But it's sufficient for this test.
     for test_string in ["red", "circle", "blue", "square"]:
         assert test_string in result.text_content.lower()
->>>>>>> e69d012b
 
 
 if __name__ == "__main__":
@@ -304,8 +303,5 @@
     test_markitdown_remote()
     test_markitdown_local()
     test_markitdown_exiftool()
-<<<<<<< HEAD
     test_markitdown_deprecation()
-=======
-    test_markitdown_llm()
->>>>>>> e69d012b
+    test_markitdown_llm()